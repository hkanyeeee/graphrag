# Copyright (c) 2024 Microsoft Corporation.
# Licensed under the MIT License

"""
Indexing API for GraphRAG.

WARNING: This API is under development and may undergo changes in future releases.
Backwards compatibility is not guaranteed at this time.
"""

import logging

from graphrag.callbacks.noop_workflow_callbacks import NoopWorkflowCallbacks
from graphrag.config.enums import IndexingMethod
from graphrag.config.models.graph_rag_config import GraphRagConfig
from graphrag.index.run.run_pipeline import run_pipeline
from graphrag.index.run.utils import create_callback_chain
from graphrag.index.typing.pipeline_run_result import PipelineRunResult
from graphrag.index.typing.workflow import WorkflowFunction
from graphrag.index.workflows.factory import PipelineFactory
from graphrag.logger.standard_logging import init_loggers

logger = logging.getLogger(__name__)


async def build_index(
    config: GraphRagConfig,
    method: IndexingMethod | str = IndexingMethod.Standard,
    is_update_run: bool = False,
    memory_profile: bool = False,
    callbacks: list | None = None,
) -> list[PipelineRunResult]:
    """Run the pipeline with the given configuration.

    Parameters
    ----------
    config : GraphRagConfig
        The configuration.
    method : IndexingMethod default=IndexingMethod.Standard
        Styling of indexing to perform (full LLM, NLP + LLM, etc.).
    memory_profile : bool
        Whether to enable memory profiling.
    callbacks : list[WorkflowCallbacks] | None default=None
        A list of callbacks to register.

    Returns
    -------
    list[PipelineRunResult]
        The list of pipeline run results
    """
    init_loggers(config=config)

    # Create a no-op workflow callbacks for pipeline lifecycle events
    workflow_callbacks = NoopWorkflowCallbacks()

    # Add any additional callbacks to the chain
    if callbacks:
        callback_manager = create_callback_chain(callbacks)
        # We could create a composite here, but for simplicity just use the manager
        workflow_callbacks = callback_manager

    outputs: list[PipelineRunResult] = []

    if memory_profile:
        logger.warning("New pipeline does not yet support memory profiling.")

<<<<<<< HEAD
    logger.info("Initializing indexing pipeline...")
    pipeline = PipelineFactory.create_pipeline(config, method, is_update_run)
=======
    # todo: this could propagate out to the cli for better clarity, but will be a breaking api change
    method = _get_method(method, is_update_run)
    pipeline = PipelineFactory.create_pipeline(config, method)
>>>>>>> 1df89727

    workflow_callbacks.pipeline_start(pipeline.names())

    async for output in run_pipeline(
        pipeline,
        config,
        callbacks=workflow_callbacks,
        is_update_run=is_update_run,
    ):
        outputs.append(output)
        if output.errors and len(output.errors) > 0:
            logger.error("Workflow %s completed with errors", output.workflow)
        else:
            logger.info("Workflow %s completed successfully", output.workflow)
        logger.debug(str(output.result))

    workflow_callbacks.pipeline_end(outputs)
    return outputs


def register_workflow_function(name: str, workflow: WorkflowFunction):
    """Register a custom workflow function. You can then include the name in the settings.yaml workflows list."""
    PipelineFactory.register(name, workflow)


def _get_method(method: IndexingMethod | str, is_update_run: bool) -> str:
    m = method.value if isinstance(method, IndexingMethod) else method
    return f"{m}-update" if is_update_run else m<|MERGE_RESOLUTION|>--- conflicted
+++ resolved
@@ -64,14 +64,10 @@
     if memory_profile:
         logger.warning("New pipeline does not yet support memory profiling.")
 
-<<<<<<< HEAD
     logger.info("Initializing indexing pipeline...")
-    pipeline = PipelineFactory.create_pipeline(config, method, is_update_run)
-=======
     # todo: this could propagate out to the cli for better clarity, but will be a breaking api change
     method = _get_method(method, is_update_run)
     pipeline = PipelineFactory.create_pipeline(config, method)
->>>>>>> 1df89727
 
     workflow_callbacks.pipeline_start(pipeline.names())
 
