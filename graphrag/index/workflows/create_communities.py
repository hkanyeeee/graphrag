--- conflicted
+++ resolved
@@ -27,16 +27,11 @@
     context: PipelineRunContext,
 ) -> WorkflowFunctionOutput:
     """All the steps to transform final communities."""
-<<<<<<< HEAD
     logger.info("Workflow started: create_communities")
-    entities = await load_table_from_storage("entities", context.storage)
-    relationships = await load_table_from_storage("relationships", context.storage)
-=======
     entities = await load_table_from_storage("entities", context.output_storage)
     relationships = await load_table_from_storage(
         "relationships", context.output_storage
     )
->>>>>>> 1df89727
 
     max_cluster_size = config.cluster_graph.max_cluster_size
     use_lcc = config.cluster_graph.use_lcc
