--- conflicted
+++ resolved
@@ -42,16 +42,10 @@
     context: PipelineRunContext,
 ) -> WorkflowFunctionOutput:
     """All the steps to transform community reports."""
-<<<<<<< HEAD
     logger.info("Workflow started: create_community_reports")
-    edges = await load_table_from_storage("relationships", context.storage)
-    entities = await load_table_from_storage("entities", context.storage)
-    communities = await load_table_from_storage("communities", context.storage)
-=======
     edges = await load_table_from_storage("relationships", context.output_storage)
     entities = await load_table_from_storage("entities", context.output_storage)
     communities = await load_table_from_storage("communities", context.output_storage)
->>>>>>> 1df89727
     claims = None
     if config.extract_claims.enabled and await storage_has_table(
         "covariates", context.output_storage
