# Copyright (c) 2024 Microsoft Corporation.
# Licensed under the MIT License

"""A module containing run_workflow method definition."""

import logging

import pandas as pd

from graphrag.cache.pipeline_cache import PipelineCache
from graphrag.callbacks.workflow_callbacks import WorkflowCallbacks
from graphrag.config.defaults import graphrag_config_defaults
from graphrag.config.enums import AsyncType
from graphrag.config.models.graph_rag_config import GraphRagConfig
from graphrag.index.operations.finalize_community_reports import (
    finalize_community_reports,
)
from graphrag.index.operations.summarize_communities.explode_communities import (
    explode_communities,
)
from graphrag.index.operations.summarize_communities.summarize_communities import (
    summarize_communities,
)
from graphrag.index.operations.summarize_communities.text_unit_context.context_builder import (
    build_level_context,
    build_local_context,
)
from graphrag.index.typing.context import PipelineRunContext
from graphrag.index.typing.workflow import WorkflowFunctionOutput
from graphrag.utils.storage import load_table_from_storage, write_table_to_storage

logger = logging.getLogger(__name__)


async def run_workflow(
    config: GraphRagConfig,
    context: PipelineRunContext,
) -> WorkflowFunctionOutput:
    """All the steps to transform community reports."""
<<<<<<< HEAD
    logger.info("Workflow started: create_community_reports_text")
    entities = await load_table_from_storage("entities", context.storage)
    communities = await load_table_from_storage("communities", context.storage)
=======
    entities = await load_table_from_storage("entities", context.output_storage)
    communities = await load_table_from_storage("communities", context.output_storage)
>>>>>>> 1df89727

    text_units = await load_table_from_storage("text_units", context.output_storage)

    community_reports_llm_settings = config.get_language_model_config(
        config.community_reports.model_id
    )
    async_mode = community_reports_llm_settings.async_mode
    num_threads = community_reports_llm_settings.concurrent_requests
    summarization_strategy = config.community_reports.resolved_strategy(
        config.root_dir, community_reports_llm_settings
    )

    output = await create_community_reports_text(
        entities,
        communities,
        text_units,
        context.callbacks,
        context.cache,
        summarization_strategy,
        async_mode=async_mode,
        num_threads=num_threads,
    )

    await write_table_to_storage(output, "community_reports", context.output_storage)

    logger.info("Workflow completed: create_community_reports_text")
    return WorkflowFunctionOutput(result=output)


async def create_community_reports_text(
    entities: pd.DataFrame,
    communities: pd.DataFrame,
    text_units: pd.DataFrame,
    callbacks: WorkflowCallbacks,
    cache: PipelineCache,
    summarization_strategy: dict,
    async_mode: AsyncType = AsyncType.AsyncIO,
    num_threads: int = 4,
) -> pd.DataFrame:
    """All the steps to transform community reports."""
    nodes = explode_communities(communities, entities)

    summarization_strategy["extraction_prompt"] = summarization_strategy["text_prompt"]

    max_input_length = summarization_strategy.get(
        "max_input_length", graphrag_config_defaults.community_reports.max_input_length
    )

    local_contexts = build_local_context(
        communities, text_units, nodes, max_input_length
    )

    community_reports = await summarize_communities(
        nodes,
        communities,
        local_contexts,
        build_level_context,
        callbacks,
        cache,
        summarization_strategy,
        max_input_length=max_input_length,
        async_mode=async_mode,
        num_threads=num_threads,
    )

    return finalize_community_reports(community_reports, communities)<|MERGE_RESOLUTION|>--- conflicted
+++ resolved
@@ -37,14 +37,9 @@
     context: PipelineRunContext,
 ) -> WorkflowFunctionOutput:
     """All the steps to transform community reports."""
-<<<<<<< HEAD
     logger.info("Workflow started: create_community_reports_text")
-    entities = await load_table_from_storage("entities", context.storage)
-    communities = await load_table_from_storage("communities", context.storage)
-=======
     entities = await load_table_from_storage("entities", context.output_storage)
     communities = await load_table_from_storage("communities", context.output_storage)
->>>>>>> 1df89727
 
     text_units = await load_table_from_storage("text_units", context.output_storage)
 
