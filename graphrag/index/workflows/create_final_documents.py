--- conflicted
+++ resolved
@@ -21,14 +21,9 @@
     context: PipelineRunContext,
 ) -> WorkflowFunctionOutput:
     """All the steps to transform final documents."""
-<<<<<<< HEAD
     logger.info("Workflow started: create_final_documents")
-    documents = await load_table_from_storage("documents", context.storage)
-    text_units = await load_table_from_storage("text_units", context.storage)
-=======
     documents = await load_table_from_storage("documents", context.output_storage)
     text_units = await load_table_from_storage("text_units", context.output_storage)
->>>>>>> 1df89727
 
     output = create_final_documents(documents, text_units)
 
