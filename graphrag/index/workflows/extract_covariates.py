# Copyright (c) 2024 Microsoft Corporation.
# Licensed under the MIT License

"""A module containing run_workflow method definition."""

import logging
from typing import Any
from uuid import uuid4

import pandas as pd

from graphrag.cache.pipeline_cache import PipelineCache
from graphrag.callbacks.workflow_callbacks import WorkflowCallbacks
from graphrag.config.enums import AsyncType
from graphrag.config.models.graph_rag_config import GraphRagConfig
from graphrag.data_model.schemas import COVARIATES_FINAL_COLUMNS
from graphrag.index.operations.extract_covariates.extract_covariates import (
    extract_covariates as extractor,
)
from graphrag.index.typing.context import PipelineRunContext
from graphrag.index.typing.workflow import WorkflowFunctionOutput
from graphrag.utils.storage import load_table_from_storage, write_table_to_storage

logger = logging.getLogger(__name__)


async def run_workflow(
    config: GraphRagConfig,
    context: PipelineRunContext,
) -> WorkflowFunctionOutput:
    """All the steps to extract and format covariates."""
<<<<<<< HEAD
    logger.info("Workflow started: extract_covariates")
    text_units = await load_table_from_storage("text_units", context.storage)
=======
    output = None
    if config.extract_claims.enabled:
        text_units = await load_table_from_storage("text_units", context.output_storage)
>>>>>>> 1df89727

        extract_claims_llm_settings = config.get_language_model_config(
            config.extract_claims.model_id
        )
        extraction_strategy = config.extract_claims.resolved_strategy(
            config.root_dir, extract_claims_llm_settings
        )

        async_mode = extract_claims_llm_settings.async_mode
        num_threads = extract_claims_llm_settings.concurrent_requests

        output = await extract_covariates(
            text_units,
            context.callbacks,
            context.cache,
            "claim",
            extraction_strategy,
            async_mode=async_mode,
            entity_types=None,
            num_threads=num_threads,
        )

        await write_table_to_storage(output, "covariates", context.output_storage)

    logger.info("Workflow completed: extract_covariates")
    return WorkflowFunctionOutput(result=output)


async def extract_covariates(
    text_units: pd.DataFrame,
    callbacks: WorkflowCallbacks,
    cache: PipelineCache,
    covariate_type: str,
    extraction_strategy: dict[str, Any] | None,
    async_mode: AsyncType = AsyncType.AsyncIO,
    entity_types: list[str] | None = None,
    num_threads: int = 4,
) -> pd.DataFrame:
    """All the steps to extract and format covariates."""
    # reassign the id because it will be overwritten in the output by a covariate one
    # this also results in text_unit_id being copied to the output covariate table
    text_units["text_unit_id"] = text_units["id"]
    covariates = await extractor(
        input=text_units,
        callbacks=callbacks,
        cache=cache,
        column="text",
        covariate_type=covariate_type,
        strategy=extraction_strategy,
        async_mode=async_mode,
        entity_types=entity_types,
        num_threads=num_threads,
    )
    text_units.drop(columns=["text_unit_id"], inplace=True)  # don't pollute the global
    covariates["id"] = covariates["covariate_type"].apply(lambda _x: str(uuid4()))
    covariates["human_readable_id"] = covariates.index + 1

    return covariates.loc[:, COVARIATES_FINAL_COLUMNS]<|MERGE_RESOLUTION|>--- conflicted
+++ resolved
@@ -29,14 +29,10 @@
     context: PipelineRunContext,
 ) -> WorkflowFunctionOutput:
     """All the steps to extract and format covariates."""
-<<<<<<< HEAD
     logger.info("Workflow started: extract_covariates")
-    text_units = await load_table_from_storage("text_units", context.storage)
-=======
     output = None
     if config.extract_claims.enabled:
         text_units = await load_table_from_storage("text_units", context.output_storage)
->>>>>>> 1df89727
 
         extract_claims_llm_settings = config.get_language_model_config(
             config.extract_claims.model_id
