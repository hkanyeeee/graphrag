--- conflicted
+++ resolved
@@ -44,13 +44,8 @@
         storage=["create_base_text_units"],
     )
 
-<<<<<<< HEAD
     config = create_graphrag_config()
     config.input.metadata = ["title"]
-=======
-    config = create_graphrag_config({"models": DEFAULT_MODEL_CONFIG})
-    config.input.document_attribute_columns = ["title"]
->>>>>>> 6b339773
 
     await run_workflow(
         config,
